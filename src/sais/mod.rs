#[cfg(test)]
mod tests;
mod utils;

use std::ptr::copy_nonoverlapping;
use utils::*;

const THRESHOLD: usize = 128;
const MAX_LENGTH: usize = std::u32::MAX as usize - 2;
const NIL: u32 = std::u32::MAX;

/// Sort the byte string and calculate its suffix array.
/// The algorithm is not designed for sorting huge data in memeory.
/// Thus u32 is choosen instead of usize for reducing memory usage in x64.
pub fn construct(s: &[u8], sa: &mut [u32]) {
    assert_eq!(s.len() + 1, sa.len());
    assert!(s.len() < MAX_LENGTH);
    assert!(std::usize::MAX as u64 >= std::u32::MAX as u64);

    general_sort(s, 256, sa);
}

/// Sort u32 slice and calculate its suffix array.
#[inline]
fn general_sort<T>(s: &[T], scale: usize, sa: &mut [u32])
where
    T: Copy + Into<u32> + Ord,
{
    if s.len() < THRESHOLD {
        naive_sort(s, sa);
    } else {
        sais(s, scale, sa);
    }
}

/// The simplest but time costing way to calculate suffix array.
/// No auxilary data structure is required.
#[inline]
fn naive_sort<T: Ord>(s: &[T], sa: &mut [u32]) {
    for (i, x) in (0..=s.len()).rev().enumerate() {
        sa[i] = x as u32;
    }

    (&mut sa[1..]).sort_by(|&i, &j| Ord::cmp(&s[to_usize(i)..], &s[to_usize(j)..]));
}

/// Suffix array induced-sorting algorithm.
/// The fast (O(n)) and relatively space efficient (O(n+n/log(n))) way to
/// calculate suffix array.
/// Use bucket and type bitmap to speed up construction.
pub fn sais<T>(s: &[T], scale: usize, sa: &mut [u32])
where
    T: Copy + Into<u32> + Ord,
{
    if s.len() == 0 {
        sa[0] = 0;
        return;
    }

    let mut ctx = SaisContext::new(s, scale);
    ctx.sort(sa);
}

/// SAIS excution context.
struct SaisContext<'s, T>
where
    T: Copy + Into<u32> + Ord,
{
    s: &'s [T],
    ty: Types,
    bkt: Bucket,
}

impl<'s, T> SaisContext<'s, T>
where
    T: Copy + Into<u32> + Ord,
{
    /// Initialize context.
    pub fn new(s: &'s [T], scale: usize) -> Self {
        let ty = Types::calculate(s);
        let bkt = Bucket::calculate(s, scale);
        SaisContext { s, ty, bkt }
    }

    /// Start sorting.
    pub fn sort(&mut self, sa: &mut [u32]) {
        self.place_sorted_lms(sa);
        self.induce_by_lms(sa);
    }

    /// Place lms-characters in the right place.
    fn place_sorted_lms(&mut self, sa: &mut [u32]) {
        // try calculate the permutation of lms-characters
        let (n, is_permut) = self.sort_or_permut_lms(sa);

        if is_permut {
            // collect lms-characters from left to right into the head of sa
            let mut m = 0;
            for i in 0..=self.len() {
                if self.is_lms(i) {
                    sa[m] = i as u32;
                    m += 1;
                }
            }

            // place ordered lms-characters in the tail of sa
            for i in sa.len() - n..sa.len() {
                sa[i] = sa[to_usize(sa[i])];
            }
        }

        // move the lms-suffixes to the head of sa
        unsafe {
            let src: *const u32 = &sa[sa.len() - n];
            let dst: *mut u32 = &mut sa[0];
            copy_nonoverlapping(src, dst, n);
        }

        // place lms-charaters in the correct place
        for i in (1..n).rev() {
            self.span_mut(self.sa_char_at(sa, i)).push_back(sa, sa[i]);
        }
    }

    /// Calculate the permutation or sorted lms-characters, storing in the tail
    /// of sa. Return length and kind of result.
    fn sort_or_permut_lms(&mut self, sa: &mut [u32]) -> (usize, bool) {
        // place lms-characters in corresponding bucket first
        sa[0] = self.len() as u32;
        for i in (1..self.len()).rev() {
            if self.is_lms(i) {
                self.push_schar(sa, i);
            }
        }

        // sort lms-substrings
        self.induce_by_lms(sa);

        // collect all the sorted lms-substrings into the tail of sa
        let mut lms_head = sa.len();
        for i in (0..sa.len()).rev() {
            if self.is_lms(to_usize(sa[i])) {
                lms_head -= 1;
                sa[lms_head] = sa[i];
            }
        }

        // construct the sub-problem in place
        let (head, lms) = sa.split_at_mut(lms_head);
        let mut scale = 0;
        let mut last = lms[0];

        for x in head.iter_mut() {
            *x = NIL
        }
        for &x in lms.iter().skip(1) {
            let i = to_usize(x / 2); // in-place trick here
            if !self.lms_substring_eq(to_usize(last), to_usize(x)) {
                scale += 1;
            }
            head[i] = scale - 1;
            last = x;
        }

        let mut s1_tail = 0;
        for i in 0..head.len() {
            if head[i] == NIL {
                continue;
            }
            head[s1_tail] = head[i];
            s1_tail += 1;
        }

        if to_usize(scale) + 1 < lms.len() {
            // calculate the correct order of lms-suffixes in place
            let s1 = &head[..s1_tail];
            let sa1 = lms;
            general_sort(s1, to_usize(scale), sa1);

            // finally computes a permutation here
            (sa1.len(), true)
        } else {
            // the lms-suffixes are already sorted
            (lms.len(), false)
        }
    }

    /// Induced sort the whole suffix array by sorted lms-suffixes.
    /// Or induced sort the order of lms-substrings by randomly placing
    /// lms-characters in corresponding bucket.
    fn induce_by_lms(&mut self, sa: &mut [u32]) {
        // induce l characters by lms characters
        if self.len() > 0 {
            self.push_lchar(sa, self.len() - 1);
        }

        for c in 0..self.scale() {
            let mut i = self.bkt[c].head;
            while i < self.bkt[c].i {
                let j = to_usize(sa[to_usize(i)]);
                if j > 0 && !self.is_schar(j - 1) {
                    self.push_lchar(sa, j - 1);
                }
                i += 1;
            }

            i = self.bkt[c].j;
            while i < self.bkt[c].tail {
                let j = to_usize(sa[to_usize(i)]);
                self.push_lchar(sa, j - 1);
                i += 1;
            }
        }

<<<<<<< HEAD
        for c in 0..self.scale() {
            self.bkt[c].reset_back();
        }
=======
/// Induced sort the whole suffix array by sorted lms-suffixes.
/// Or induced sort the order of lms-substrings by randomly placing
/// lms-characters in corresponding bucket.
fn induce_by_lms<T>(s: &[T], ty: &Types, sa: &mut [u32], bkt: &mut Bucket)
where
    T: Copy + Into<u32> + Ord,
{
    // TODO: disable bound checks? no
>>>>>>> 528df0d1

        // induce s characters by l characters
        for c in (0..self.scale()).rev() {
            let mut i = self.bkt[c].tail - 1;
            while i >= self.bkt[c].j {
                let j = to_usize(sa[to_usize(i)]);
                if j > 0 && self.is_schar(j - 1) {
                    self.push_schar(sa, j - 1);
                }
                i -= 1;
            }

            i = self.bkt[c].i - 1; // won't underflow
            while i >= self.bkt[c].head {
                let j = to_usize(sa[to_usize(i)]);
                if j > 0 && self.is_schar(j - 1) {
                    self.push_schar(sa, j - 1);
                }
                i -= 1;
            }
        }

        for c in 0..self.scale() {
            self.bkt[c].reset();
        }
    }

    /// Length of byte string.
    #[inline]
    fn len(&self) -> usize {
        self.s.len()
    }

    /// Length of bucket.
    #[inline]
    fn scale(&self) -> usize {
        self.bkt.len()
    }

    /// Get type of character.
    #[inline]
    fn is_schar(&self, i: usize) -> bool {
        self.ty[i]
    }

    /// Get type of character.
    #[inline]
    fn is_lms(&self, i: usize) -> bool {
        self.ty.is_lms(i)
    }

    /// Write span of character.
    #[inline]
    fn span_mut(&mut self, ch: T) -> &mut Span {
        &mut self.bkt[ch.into() as usize]
    }

    /// Get type of character.
    #[inline]
    fn sa_char_at(&self, sa: &mut [u32], i: usize) -> T {
        self.s[sa[i] as usize]
    }

    /// Push l-character in s[i].
    #[inline]
    fn push_lchar(&mut self, sa: &mut [u32], i: usize) {
        self.span_mut(self.s[i]).push_front(sa, i as u32);
    }

    /// Push s-character in s[i].
    #[inline]
    fn push_schar(&mut self, sa: &mut [u32], i: usize) {
        self.span_mut(self.s[i]).push_back(sa, i as u32);
    }

    /// Test if two lms-substrings are the same.
    #[inline]
    fn lms_substring_eq(&self, i: usize, j: usize) -> bool {
        use std::iter::once;
        let xs = self.s[i..].iter().map(Some).chain(once(None));
        let ys = self.s[j..].iter().map(Some).chain(once(None));

        for (k, (x, y)) in Iterator::zip(xs, ys).enumerate() {
            if x != y || self.ty[i + k] != self.ty[j + k] {
                return false;
            }
            if k > 0 && (self.ty.is_lms(i + k) || self.ty.is_lms(j + k)) {
                return true;
            }
        }
        false
    }
}<|MERGE_RESOLUTION|>--- conflicted
+++ resolved
@@ -212,20 +212,9 @@
             }
         }
 
-<<<<<<< HEAD
         for c in 0..self.scale() {
             self.bkt[c].reset_back();
         }
-=======
-/// Induced sort the whole suffix array by sorted lms-suffixes.
-/// Or induced sort the order of lms-substrings by randomly placing
-/// lms-characters in corresponding bucket.
-fn induce_by_lms<T>(s: &[T], ty: &Types, sa: &mut [u32], bkt: &mut Bucket)
-where
-    T: Copy + Into<u32> + Ord,
-{
-    // TODO: disable bound checks? no
->>>>>>> 528df0d1
 
         // induce s characters by l characters
         for c in (0..self.scale()).rev() {
